--- conflicted
+++ resolved
@@ -1,10 +1,6 @@
 {
   "name": "sable-smart-links",
-<<<<<<< HEAD
-  "version": "1.4.63",
-=======
   "version": "1.4.64",
->>>>>>> 0326ff11
   "description": "Product walkthroughs triggered by a specified link, integrated directly with your platform.",
   "homepage": "https://github.com/sable-inc/sable-smart-links#readme",
   "bugs": {
