<<<<<<< HEAD
import React, { useEffect, useRef, createContext, useContext } from 'react';
import { SableSmartLinks, SableSmartLinksConfig, WalkthroughStep, TextAgentStep, VoiceToolConfig } from '../index';
import { isBrowser } from '../utils/browserAPI';
=======
import React, { useEffect, useRef, createContext, useContext, useState } from 'react';
import { SableSmartLinks, SableSmartLinksConfig, WalkthroughStep, TextAgentStep } from '../index';
import { isBrowser } from '../utils/browserApi';
>>>>>>> 0326ff11

interface SableSmartLinksContextType {
  // Walkthrough methods
  registerWalkthrough: (id: string, steps: WalkthroughStep[]) => void;
  restoreWalkthrough: () => void;
  startWalkthrough: (walkthroughId: string) => boolean;
  nextWalkthroughStep: () => void;
  endWalkthrough: () => void;
  
  // Text Agent methods
  registerTextAgent: (id: string, steps: TextAgentStep[]) => SableSmartLinksContextType;
  startTextAgent: (agentId?: string) => boolean | void;
  nextTextAgentStep: () => SableSmartLinksContextType;
  previousTextAgentStep: () => SableSmartLinksContextType;
  endTextAgent: () => SableSmartLinksContextType;
  restartTextAgent: (stepId?: string | null, beforeRestartCallback?: (() => void) | null) => SableSmartLinksContextType;
  
  // Popup method
  showPopup: (options: {
    text: string;
    boxWidth?: number;
    buttonType?: 'arrow' | 'yes-no';
    onProceed?: () => void;
    onYesNo?: (isYes: boolean) => void;
    primaryColor?: string;
    parent?: HTMLElement;
  }) => { unmount: () => void; mount: (newParent: HTMLElement) => void; } | null;
  
<<<<<<< HEAD
  // Voice Agent methods
  toggleVoiceChat: () => Promise<void>;
  isVoiceChatActive: () => boolean;
=======
  // Shared data methods for passing data between steps
  setStepData: (key: string, value: any) => void;
  getStepData: (key: string) => any;
  getAllStepData: () => Record<string, any>;
  clearStepData: () => void;
>>>>>>> 0326ff11
}

const SableSmartLinksContext = createContext<SableSmartLinksContextType | null>(null);

export interface SableSmartLinksProviderProps {
  config?: SableSmartLinksConfig;
  children: React.ReactNode;
  autoInit?: boolean;
  walkthroughs?: Record<string, WalkthroughStep[]>;
  textAgents?: Record<string, TextAgentStep[]>;
<<<<<<< HEAD
  voice?: {
    enabled?: boolean;
    engine?: 'nova';
    serverUrl?: string;
    systemPrompt?: string;
    tools?: VoiceToolConfig[];
    ui?: {
      position?: 'bottom-right' | 'bottom-left' | 'top-right' | 'top-left';
      buttonText?: {
        start?: string;
        stop?: string;
      };
      theme?: {
        primaryColor?: string;
        backgroundColor?: string;
      };
    };
  };
=======
  initialStepData?: Record<string, any>;
>>>>>>> 0326ff11
}

/**
 * Provider component for SableSmartLinks
 * Initializes the library and provides methods through context
 */
export const SableSmartLinksProvider: React.FC<SableSmartLinksProviderProps> = ({
  config = {},
  voice = {},
  children,
  autoInit = true,
  walkthroughs = {},
  textAgents = {},
  initialStepData = {}
}) => {
  const sableInstance = useRef<SableSmartLinks | null>(null);
  const isMounted = useRef(false);
  const [stepData, setStepDataState] = useState<Record<string, any>>(initialStepData);
  // Use a ref to track the latest step data for immediate access
  const stepDataRef = useRef<Record<string, any>>(initialStepData);

  // Keep the ref in sync with state
  useEffect(() => {
    stepDataRef.current = stepData;
  }, [stepData]);

  // Function to update step data
  const setStepData = (key: string, value: any) => {
    // Update both the state and the ref immediately
    stepDataRef.current = {
      ...stepDataRef.current,
      [key]: value
    };
    
    setStepDataState(prevData => {
      const newData = {
        ...prevData,
        [key]: value
      };
      return newData;
    });
  };

  // Function to get step data - always use the ref for most current value
  const getStepData = (key: string) => {
    // Always use the ref for immediate access to latest data
    const value = stepDataRef.current[key];
    return value;
  };

  // Function to get all step data
  const getAllStepData = () => {
    return stepData;
  };

  // Function to clear all step data
  const clearStepData = () => {
    setStepDataState({});
  };

  // Process text agent steps to inject data access
  const processTextAgentSteps = (id: string, steps: TextAgentStep[]): TextAgentStep[] => {
    return steps.map(step => {
      // Create a new step object with the same properties
      const processedStep = { ...step };
      
      // Handle text property
      if (typeof processedStep.text === 'string') {
        // If text is a string, convert it to a function that can access step data
        const originalText = processedStep.text;
        processedStep.text = () => {
          try {
            // Try to interpolate any {{variable}} in the text using the ref for latest data
            return originalText.replace(/\{\{([^}]+)\}\}/g, (match, key) => {
              const trimmedKey = key.trim();
              const value = stepDataRef.current[trimmedKey];
              return value !== undefined ? String(value) : match;
            });
          } catch (e) {
            console.error('Error processing text template:', e);
            return originalText;
          }
        };
      } else if (typeof processedStep.text === 'function') {
        // If text is already a function, wrap it to provide access to fresh data utilities
        const originalTextFn = processedStep.text;
        processedStep.text = () => {
          // Create fresh dataUtils with current ref data each time the function is called
          const freshDataUtils = {
            setStepData,
            getStepData: (key: string) => {
              const value = stepDataRef.current[key];
              return value;
            },
            getAllStepData: () => stepDataRef.current,
            clearStepData
          };
          return originalTextFn(freshDataUtils);
        };
      }
      
      // Wrap onProceed to provide access to step data
      if (processedStep.onProceed) {
        const originalOnProceed = processedStep.onProceed;
        processedStep.onProceed = async (textInput?: string) => {
          // Create fresh dataUtils with current ref data each time the function is called
          const freshDataUtils = {
            setStepData,
            getStepData: (key: string) => {
              const value = stepDataRef.current[key];
              return value;
            },
            getAllStepData: () => {
              return stepDataRef.current;
            },
            clearStepData
          };
          
          // Provide the fresh step data methods to the original onProceed
          return originalOnProceed(textInput, freshDataUtils);
        };
      }
      
      return processedStep;
    });
  };

  useEffect(() => {
    if (!isBrowser) return;
    
    // Merge voice prop with config.voice (voice prop takes precedence)
    const mergedConfig = {
      ...config,
      voice: {
        ...config.voice,  // Base voice config
        ...voice          // Override with voice prop
      }
    };
    
    console.log('[SableSmartLinksProvider] Merged config:', mergedConfig);
    sableInstance.current = new SableSmartLinks(mergedConfig);
    
    isMounted.current = true;
    
    // Register any walkthroughs provided via props
    Object.entries(walkthroughs).forEach(([id, steps]) => {
      sableInstance.current?.registerWalkthrough(id, steps);
    });
    
    // Register any text agents provided via props with processed steps
    Object.entries(textAgents).forEach(([id, steps]) => {
      const processedSteps = processTextAgentSteps(id, steps);
      sableInstance.current?.registerTextAgent(id, processedSteps);
    });
    
    // Initialize if autoInit is true
    if (autoInit) {
      sableInstance.current.init();
    }
    
    // Cleanup on unmount
    return () => {
      isMounted.current = false;
      if (sableInstance.current) {
        sableInstance.current.endWalkthrough();
        sableInstance.current.endTextAgent();
      }
    };
  }, [config, autoInit, walkthroughs, textAgents, voice]);
  
  const contextValue = {
    // Walkthrough methods
    registerWalkthrough: (id: string, steps: WalkthroughStep[]) => {
      if (sableInstance.current) {
        sableInstance.current.registerWalkthrough(id, steps);
      }
    },
    restoreWalkthrough: () => {
      if (sableInstance.current) {
        sableInstance.current.restoreWalkthrough();
      }
    },
    startWalkthrough: (walkthroughId: string) => {
      if (sableInstance.current) {
        return sableInstance.current.startWalkthrough(walkthroughId);
      }
      return false;
    },
    nextWalkthroughStep: () => {
      if (sableInstance.current) {
        sableInstance.current.nextWalkthroughStep();
      }
    },
    endWalkthrough: () => {
      if (sableInstance.current) {
        sableInstance.current.endWalkthrough();
      }
    },
    
    // Text Agent methods
    registerTextAgent: (id: string, steps: TextAgentStep[]) => {
      if (sableInstance.current) {
        const processedSteps = processTextAgentSteps(id, steps);
        sableInstance.current.registerTextAgent(id, processedSteps);
      }
      return contextValue;
    },
    startTextAgent: (agentId?: string) => {
      if (sableInstance.current) {
        return sableInstance.current.startTextAgent(agentId);
      }
      return false;
    },
    nextTextAgentStep: () => {
      if (sableInstance.current) {
        sableInstance.current.nextTextAgentStep();
      }
      return contextValue;
    },
    previousTextAgentStep: () => {
      if (sableInstance.current) {
        sableInstance.current.previousTextAgentStep();
      }
      return contextValue;
    },
    endTextAgent: () => {
      if (sableInstance.current) {
        sableInstance.current.endTextAgent();
      }
      return contextValue;
    },
    
    restartTextAgent: (stepId?: string | null, beforeRestartCallback?: (() => void) | null) => {
      if (sableInstance.current) {
        // Using type assertion to access textAgentEngine which exists in the JS implementation
        const instance = sableInstance.current as any;
        if (instance.textAgentEngine) {
          instance.textAgentEngine.restart(stepId, beforeRestartCallback);
        }
      }
      return contextValue;
    },
    
    // Popup method
    showPopup: (options: {
      text: string;
      boxWidth?: number;
      buttonType?: 'arrow' | 'yes-no';
      onProceed?: () => void;
      onYesNo?: (isYes: boolean) => void;
      primaryColor?: string;
      parent?: HTMLElement;
    }) => {
      if (sableInstance.current) {
        return sableInstance.current.showPopup(options);
      }
      return null;
    },
    
<<<<<<< HEAD
    // Voice methods
    toggleVoiceChat: async () => {
      if (sableInstance.current) {
        await sableInstance.current.toggleVoiceChat();
      }
    },
    
    isVoiceChatActive: () => {
      if (sableInstance.current) {
        return sableInstance.current.isVoiceChatActive();
      }
      return false;
    }
=======
    // Step data methods
    setStepData,
    getStepData,
    getAllStepData,
    clearStepData
>>>>>>> 0326ff11
  };

  return (
    <SableSmartLinksContext.Provider value={contextValue}>
      {children}
    </SableSmartLinksContext.Provider>
  );
};

/**
 * Hook to access SableSmartLinks functionality
 * Must be used within a SableSmartLinksProvider
 */
export const useSableSmartLinks = (): SableSmartLinksContextType => {
  const context = useContext(SableSmartLinksContext);
  if (!context) {
    throw new Error('useSableSmartLinks must be used within a SableSmartLinksProvider');
  }
  return context;
};

export default SableSmartLinksProvider;<|MERGE_RESOLUTION|>--- conflicted
+++ resolved
@@ -1,12 +1,6 @@
-<<<<<<< HEAD
-import React, { useEffect, useRef, createContext, useContext } from 'react';
+import React, { useEffect, useRef, createContext, useContext, useState } from 'react';
 import { SableSmartLinks, SableSmartLinksConfig, WalkthroughStep, TextAgentStep, VoiceToolConfig } from '../index';
 import { isBrowser } from '../utils/browserAPI';
-=======
-import React, { useEffect, useRef, createContext, useContext, useState } from 'react';
-import { SableSmartLinks, SableSmartLinksConfig, WalkthroughStep, TextAgentStep } from '../index';
-import { isBrowser } from '../utils/browserApi';
->>>>>>> 0326ff11
 
 interface SableSmartLinksContextType {
   // Walkthrough methods
@@ -35,17 +29,15 @@
     parent?: HTMLElement;
   }) => { unmount: () => void; mount: (newParent: HTMLElement) => void; } | null;
   
-<<<<<<< HEAD
   // Voice Agent methods
   toggleVoiceChat: () => Promise<void>;
   isVoiceChatActive: () => boolean;
-=======
+
   // Shared data methods for passing data between steps
   setStepData: (key: string, value: any) => void;
   getStepData: (key: string) => any;
   getAllStepData: () => Record<string, any>;
   clearStepData: () => void;
->>>>>>> 0326ff11
 }
 
 const SableSmartLinksContext = createContext<SableSmartLinksContextType | null>(null);
@@ -56,7 +48,6 @@
   autoInit?: boolean;
   walkthroughs?: Record<string, WalkthroughStep[]>;
   textAgents?: Record<string, TextAgentStep[]>;
-<<<<<<< HEAD
   voice?: {
     enabled?: boolean;
     engine?: 'nova';
@@ -75,9 +66,7 @@
       };
     };
   };
-=======
   initialStepData?: Record<string, any>;
->>>>>>> 0326ff11
 }
 
 /**
@@ -337,7 +326,6 @@
       return null;
     },
     
-<<<<<<< HEAD
     // Voice methods
     toggleVoiceChat: async () => {
       if (sableInstance.current) {
@@ -351,13 +339,12 @@
       }
       return false;
     }
-=======
+
     // Step data methods
     setStepData,
     getStepData,
     getAllStepData,
     clearStepData
->>>>>>> 0326ff11
   };
 
   return (
